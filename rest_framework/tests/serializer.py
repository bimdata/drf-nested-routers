import datetime
import pickle
from django.test import TestCase
<<<<<<< HEAD
from rest_framework import serializers, fields
from rest_framework.tests.models import (ActionItem, Anchor, BasicModel,
=======
from rest_framework import serializers
from rest_framework.tests.models import (Album, ActionItem, Anchor, BasicModel,
>>>>>>> 70714c23
    BlankFieldModel, BlogPost, Book, CallableDefaultValueModel, DefaultValueModel,
    ManyToManyModel, Person, ReadOnlyManyToManyModel, Photo)


class SubComment(object):
    def __init__(self, sub_comment):
        self.sub_comment = sub_comment


class Comment(object):
    def __init__(self, email, content, created):
        self.email = email
        self.content = content
        self.created = created or datetime.datetime.now()

    def __eq__(self, other):
        return all([getattr(self, attr) == getattr(other, attr)
                    for attr in ('email', 'content', 'created')])

    def get_sub_comment(self):
        sub_comment = SubComment('And Merry Christmas!')
        return sub_comment


class CommentSerializer(serializers.Serializer):
    email = serializers.EmailField()
    content = serializers.CharField(max_length=1000)
    created = serializers.DateTimeField()
    sub_comment = serializers.Field(source='get_sub_comment.sub_comment')

    def restore_object(self, data, instance=None):
        if instance is None:
            return Comment(**data)
        for key, val in data.items():
            setattr(instance, key, val)
        return instance


class BookSerializer(serializers.ModelSerializer):
    isbn = serializers.RegexField(regex=r'^[0-9]{13}$', error_messages={'invalid': 'isbn has to be exact 13 numbers'})

    class Meta:
        model = Book


class ActionItemSerializer(serializers.ModelSerializer):

    class Meta:
        model = ActionItem


class PersonSerializer(serializers.ModelSerializer):
    info = serializers.Field(source='info')

    class Meta:
        model = Person
        fields = ('name', 'age', 'info')
        read_only_fields = ('age',)


class AlbumsSerializer(serializers.ModelSerializer):

    class Meta:
        model = Album
        fields = ['title']  # lists are also valid options


class BasicTests(TestCase):
    def setUp(self):
        self.comment = Comment(
            'tom@example.com',
            'Happy new year!',
            datetime.datetime(2012, 1, 1)
        )
        self.data = {
            'email': 'tom@example.com',
            'content': 'Happy new year!',
            'created': datetime.datetime(2012, 1, 1),
            'sub_comment': 'This wont change'
        }
        self.expected = {
            'email': 'tom@example.com',
            'content': 'Happy new year!',
            'created': datetime.datetime(2012, 1, 1),
            'sub_comment': 'And Merry Christmas!'
        }
        self.person_data = {'name': 'dwight', 'age': 35}
        self.person = Person(**self.person_data)
        self.person.save()

    def test_empty(self):
        serializer = CommentSerializer()
        expected = {
            'email': '',
            'content': '',
            'created': None,
            'sub_comment': ''
        }
        self.assertEquals(serializer.data, expected)

    def test_retrieve(self):
        serializer = CommentSerializer(self.comment)
        self.assertEquals(serializer.data, self.expected)

    def test_create(self):
        serializer = CommentSerializer(data=self.data)
        expected = self.comment
        self.assertEquals(serializer.is_valid(), True)
        self.assertEquals(serializer.object, expected)
        self.assertFalse(serializer.object is expected)
        self.assertEquals(serializer.data['sub_comment'], 'And Merry Christmas!')

    def test_update(self):
        serializer = CommentSerializer(self.comment, data=self.data)
        expected = self.comment
        self.assertEquals(serializer.is_valid(), True)
        self.assertEquals(serializer.object, expected)
        self.assertTrue(serializer.object is expected)
        self.assertEquals(serializer.data['sub_comment'], 'And Merry Christmas!')

    def test_partial_update(self):
        msg = 'Merry New Year!'
        partial_data = {'content': msg}
        serializer = CommentSerializer(self.comment, data=partial_data)
        self.assertEquals(serializer.is_valid(), False)
        serializer = CommentSerializer(self.comment, data=partial_data, partial=True)
        expected = self.comment
        self.assertEqual(serializer.is_valid(), True)
        self.assertEquals(serializer.object, expected)
        self.assertTrue(serializer.object is expected)
        self.assertEquals(serializer.data['content'], msg)

    def test_model_fields_as_expected(self):
        """
        Make sure that the fields returned are the same as defined
        in the Meta data
        """
        serializer = PersonSerializer(self.person)
        self.assertEquals(set(serializer.data.keys()),
                          set(['name', 'age', 'info']))

    def test_field_with_dictionary(self):
        """
        Make sure that dictionaries from fields are left intact
        """
        serializer = PersonSerializer(self.person)
        expected = self.person_data
        self.assertEquals(serializer.data['info'], expected)

    def test_read_only_fields(self):
        """
        Attempting to update fields set as read_only should have no effect.
        """

        serializer = PersonSerializer(self.person, data={'name': 'dwight', 'age': 99})
        self.assertEquals(serializer.is_valid(), True)
        instance = serializer.save()
        self.assertEquals(serializer.errors, {})
        # Assert age is unchanged (35)
        self.assertEquals(instance.age, self.person_data['age'])


class ValidationTests(TestCase):
    def setUp(self):
        self.comment = Comment(
            'tom@example.com',
            'Happy new year!',
            datetime.datetime(2012, 1, 1)
        )
        self.data = {
            'email': 'tom@example.com',
            'content': 'x' * 1001,
            'created': datetime.datetime(2012, 1, 1)
        }
        self.actionitem = ActionItem(title='Some to do item',
        )

    def test_create(self):
        serializer = CommentSerializer(data=self.data)
        self.assertEquals(serializer.is_valid(), False)
        self.assertEquals(serializer.errors, {'content': [u'Ensure this value has at most 1000 characters (it has 1001).']})

    def test_update(self):
        serializer = CommentSerializer(self.comment, data=self.data)
        self.assertEquals(serializer.is_valid(), False)
        self.assertEquals(serializer.errors, {'content': [u'Ensure this value has at most 1000 characters (it has 1001).']})

    def test_update_missing_field(self):
        data = {
            'content': 'xxx',
            'created': datetime.datetime(2012, 1, 1)
        }
        serializer = CommentSerializer(self.comment, data=data)
        self.assertEquals(serializer.is_valid(), False)
        self.assertEquals(serializer.errors, {'email': [u'This field is required.']})

    def test_missing_bool_with_default(self):
        """Make sure that a boolean value with a 'False' value is not
        mistaken for not having a default."""
        data = {
            'title': 'Some action item',
            #No 'done' value.
        }
        serializer = ActionItemSerializer(self.actionitem, data=data)
        self.assertEquals(serializer.is_valid(), True)
        self.assertEquals(serializer.errors, {})

    def test_field_validation(self):

        class CommentSerializerWithFieldValidator(CommentSerializer):

            def validate_content(self, attrs, source):
                value = attrs[source]
                if "test" not in value:
                    raise serializers.ValidationError("Test not in value")
                return attrs

        data = {
            'email': 'tom@example.com',
            'content': 'A test comment',
            'created': datetime.datetime(2012, 1, 1)
        }

        serializer = CommentSerializerWithFieldValidator(data=data)
        self.assertTrue(serializer.is_valid())

        data['content'] = 'This should not validate'

        serializer = CommentSerializerWithFieldValidator(data=data)
        self.assertFalse(serializer.is_valid())
        self.assertEquals(serializer.errors, {'content': [u'Test not in value']})

    def test_cross_field_validation(self):

        class CommentSerializerWithCrossFieldValidator(CommentSerializer):

            def validate(self, attrs):
                if attrs["email"] not in attrs["content"]:
                    raise serializers.ValidationError("Email address not in content")
                return attrs

        data = {
            'email': 'tom@example.com',
            'content': 'A comment from tom@example.com',
            'created': datetime.datetime(2012, 1, 1)
        }

        serializer = CommentSerializerWithCrossFieldValidator(data=data)
        self.assertTrue(serializer.is_valid())

        data['content'] = 'A comment from foo@bar.com'

        serializer = CommentSerializerWithCrossFieldValidator(data=data)
        self.assertFalse(serializer.is_valid())
        self.assertEquals(serializer.errors, {'non_field_errors': [u'Email address not in content']})

    def test_null_is_true_fields(self):
        """
        Omitting a value for null-field should validate.
        """
        serializer = PersonSerializer(data={'name': 'marko'})
        self.assertEquals(serializer.is_valid(), True)
        self.assertEquals(serializer.errors, {})

    def test_modelserializer_max_length_exceeded(self):
        data = {
            'title': 'x' * 201,
        }
        serializer = ActionItemSerializer(data=data)
        self.assertEquals(serializer.is_valid(), False)
        self.assertEquals(serializer.errors, {'title': [u'Ensure this value has at most 200 characters (it has 201).']})

    def test_default_modelfield_max_length_exceeded(self):
        data = {
            'title': 'Testing "info" field...',
            'info': 'x' * 13,
        }
        serializer = ActionItemSerializer(data=data)
        self.assertEquals(serializer.is_valid(), False)
        self.assertEquals(serializer.errors, {'info': [u'Ensure this value has at most 12 characters (it has 13).']})


class ModelValidationTests(TestCase):
    def test_validate_unique(self):
        """
        Just check if serializers.ModelSerializer handles unique checks via .full_clean()
        """
        serializer = AlbumsSerializer(data={'title': 'a'})
        serializer.is_valid()
        serializer.save()
        second_serializer = AlbumsSerializer(data={'title': 'a'})
        self.assertFalse(second_serializer.is_valid())
        self.assertEqual(second_serializer.errors,  {'title': [u'Album with this Title already exists.']})


class RegexValidationTest(TestCase):
    def test_create_failed(self):
        serializer = BookSerializer(data={'isbn': '1234567890'})
        self.assertFalse(serializer.is_valid())
        self.assertEquals(serializer.errors, {'isbn': [u'isbn has to be exact 13 numbers']})

        serializer = BookSerializer(data={'isbn': '12345678901234'})
        self.assertFalse(serializer.is_valid())
        self.assertEquals(serializer.errors, {'isbn': [u'isbn has to be exact 13 numbers']})

        serializer = BookSerializer(data={'isbn': 'abcdefghijklm'})
        self.assertFalse(serializer.is_valid())
        self.assertEquals(serializer.errors, {'isbn': [u'isbn has to be exact 13 numbers']})

    def test_create_success(self):
        serializer = BookSerializer(data={'isbn': '1234567890123'})
        self.assertTrue(serializer.is_valid())


class MetadataTests(TestCase):
    def test_empty(self):
        serializer = CommentSerializer()
        expected = {
            'email': serializers.CharField,
            'content': serializers.CharField,
            'created': serializers.DateTimeField
        }
        for field_name, field in expected.items():
            self.assertTrue(isinstance(serializer.data.fields[field_name], field))


class ManyToManyTests(TestCase):
    def setUp(self):
        class ManyToManySerializer(serializers.ModelSerializer):
            class Meta:
                model = ManyToManyModel

        self.serializer_class = ManyToManySerializer

        # An anchor instance to use for the relationship
        self.anchor = Anchor()
        self.anchor.save()

        # A model instance with a many to many relationship to the anchor
        self.instance = ManyToManyModel()
        self.instance.save()
        self.instance.rel.add(self.anchor)

        # A serialized representation of the model instance
        self.data = {'id': 1, 'rel': [self.anchor.id]}

    def test_retrieve(self):
        """
        Serialize an instance of a model with a ManyToMany relationship.
        """
        serializer = self.serializer_class(instance=self.instance)
        expected = self.data
        self.assertEquals(serializer.data, expected)

    def test_create(self):
        """
        Create an instance of a model with a ManyToMany relationship.
        """
        data = {'rel': [self.anchor.id]}
        serializer = self.serializer_class(data=data)
        self.assertEquals(serializer.is_valid(), True)
        instance = serializer.save()
        self.assertEquals(len(ManyToManyModel.objects.all()), 2)
        self.assertEquals(instance.pk, 2)
        self.assertEquals(list(instance.rel.all()), [self.anchor])

    def test_update(self):
        """
        Update an instance of a model with a ManyToMany relationship.
        """
        new_anchor = Anchor()
        new_anchor.save()
        data = {'rel': [self.anchor.id, new_anchor.id]}
        serializer = self.serializer_class(self.instance, data=data)
        self.assertEquals(serializer.is_valid(), True)
        instance = serializer.save()
        self.assertEquals(len(ManyToManyModel.objects.all()), 1)
        self.assertEquals(instance.pk, 1)
        self.assertEquals(list(instance.rel.all()), [self.anchor, new_anchor])

    def test_create_empty_relationship(self):
        """
        Create an instance of a model with a ManyToMany relationship,
        containing no items.
        """
        data = {'rel': []}
        serializer = self.serializer_class(data=data)
        self.assertEquals(serializer.is_valid(), True)
        instance = serializer.save()
        self.assertEquals(len(ManyToManyModel.objects.all()), 2)
        self.assertEquals(instance.pk, 2)
        self.assertEquals(list(instance.rel.all()), [])

    def test_update_empty_relationship(self):
        """
        Update an instance of a model with a ManyToMany relationship,
        containing no items.
        """
        new_anchor = Anchor()
        new_anchor.save()
        data = {'rel': []}
        serializer = self.serializer_class(self.instance, data=data)
        self.assertEquals(serializer.is_valid(), True)
        instance = serializer.save()
        self.assertEquals(len(ManyToManyModel.objects.all()), 1)
        self.assertEquals(instance.pk, 1)
        self.assertEquals(list(instance.rel.all()), [])

    def test_create_empty_relationship_flat_data(self):
        """
        Create an instance of a model with a ManyToMany relationship,
        containing no items, using a representation that does not support
        lists (eg form data).
        """
        data = {'rel': ''}
        serializer = self.serializer_class(data=data)
        self.assertEquals(serializer.is_valid(), True)
        instance = serializer.save()
        self.assertEquals(len(ManyToManyModel.objects.all()), 2)
        self.assertEquals(instance.pk, 2)
        self.assertEquals(list(instance.rel.all()), [])


class ReadOnlyManyToManyTests(TestCase):
    def setUp(self):
        class ReadOnlyManyToManySerializer(serializers.ModelSerializer):
            rel = serializers.ManyRelatedField(read_only=True)

            class Meta:
                model = ReadOnlyManyToManyModel

        self.serializer_class = ReadOnlyManyToManySerializer

        # An anchor instance to use for the relationship
        self.anchor = Anchor()
        self.anchor.save()

        # A model instance with a many to many relationship to the anchor
        self.instance = ReadOnlyManyToManyModel()
        self.instance.save()
        self.instance.rel.add(self.anchor)

        # A serialized representation of the model instance
        self.data = {'rel': [self.anchor.id], 'id': 1, 'text': 'anchor'}

    def test_update(self):
        """
        Attempt to update an instance of a model with a ManyToMany
        relationship.  Not updated due to read_only=True
        """
        new_anchor = Anchor()
        new_anchor.save()
        data = {'rel': [self.anchor.id, new_anchor.id]}
        serializer = self.serializer_class(self.instance, data=data)
        self.assertEquals(serializer.is_valid(), True)
        instance = serializer.save()
        self.assertEquals(len(ReadOnlyManyToManyModel.objects.all()), 1)
        self.assertEquals(instance.pk, 1)
        # rel is still as original (1 entry)
        self.assertEquals(list(instance.rel.all()), [self.anchor])

    def test_update_without_relationship(self):
        """
        Attempt to update an instance of a model where many to ManyToMany
        relationship is not supplied.  Not updated due to read_only=True
        """
        new_anchor = Anchor()
        new_anchor.save()
        data = {}
        serializer = self.serializer_class(self.instance, data=data)
        self.assertEquals(serializer.is_valid(), True)
        instance = serializer.save()
        self.assertEquals(len(ReadOnlyManyToManyModel.objects.all()), 1)
        self.assertEquals(instance.pk, 1)
        # rel is still as original (1 entry)
        self.assertEquals(list(instance.rel.all()), [self.anchor])


class DefaultValueTests(TestCase):
    def setUp(self):
        class DefaultValueSerializer(serializers.ModelSerializer):
            class Meta:
                model = DefaultValueModel

        self.serializer_class = DefaultValueSerializer
        self.objects = DefaultValueModel.objects

    def test_create_using_default(self):
        data = {}
        serializer = self.serializer_class(data=data)
        self.assertEquals(serializer.is_valid(), True)
        instance = serializer.save()
        self.assertEquals(len(self.objects.all()), 1)
        self.assertEquals(instance.pk, 1)
        self.assertEquals(instance.text, 'foobar')

    def test_create_overriding_default(self):
        data = {'text': 'overridden'}
        serializer = self.serializer_class(data=data)
        self.assertEquals(serializer.is_valid(), True)
        instance = serializer.save()
        self.assertEquals(len(self.objects.all()), 1)
        self.assertEquals(instance.pk, 1)
        self.assertEquals(instance.text, 'overridden')


class CallableDefaultValueTests(TestCase):
    def setUp(self):
        class CallableDefaultValueSerializer(serializers.ModelSerializer):
            class Meta:
                model = CallableDefaultValueModel

        self.serializer_class = CallableDefaultValueSerializer
        self.objects = CallableDefaultValueModel.objects

    def test_create_using_default(self):
        data = {}
        serializer = self.serializer_class(data=data)
        self.assertEquals(serializer.is_valid(), True)
        instance = serializer.save()
        self.assertEquals(len(self.objects.all()), 1)
        self.assertEquals(instance.pk, 1)
        self.assertEquals(instance.text, 'foobar')

    def test_create_overriding_default(self):
        data = {'text': 'overridden'}
        serializer = self.serializer_class(data=data)
        self.assertEquals(serializer.is_valid(), True)
        instance = serializer.save()
        self.assertEquals(len(self.objects.all()), 1)
        self.assertEquals(instance.pk, 1)
        self.assertEquals(instance.text, 'overridden')


class ManyRelatedTests(TestCase):
    def test_reverse_relations(self):
        post = BlogPost.objects.create(title="Test blog post")
        post.blogpostcomment_set.create(text="I hate this blog post")
        post.blogpostcomment_set.create(text="I love this blog post")

        class BlogPostCommentSerializer(serializers.Serializer):
            text = serializers.CharField()

        class BlogPostSerializer(serializers.Serializer):
            title = serializers.CharField()
            comments = BlogPostCommentSerializer(source='blogpostcomment_set')

        serializer = BlogPostSerializer(instance=post)
        expected = {
            'title': 'Test blog post',
            'comments': [
                {'text': 'I hate this blog post'},
                {'text': 'I love this blog post'}
            ]
        }

        self.assertEqual(serializer.data, expected)

    def test_callable_source(self):
        post = BlogPost.objects.create(title="Test blog post")
        post.blogpostcomment_set.create(text="I love this blog post")

        class BlogPostCommentSerializer(serializers.Serializer):
            text = serializers.CharField()

        class BlogPostSerializer(serializers.Serializer):
            title = serializers.CharField()
            first_comment = BlogPostCommentSerializer(source='get_first_comment')

        serializer = BlogPostSerializer(post)

        expected = {
            'title': 'Test blog post',
            'first_comment': {'text': 'I love this blog post'}
        }
        self.assertEqual(serializer.data, expected)


class RelatedTraversalTest(TestCase):
    def test_nested_traversal(self):
        user = Person.objects.create(name="django")
        post = BlogPost.objects.create(title="Test blog post", writer=user)
        post.blogpostcomment_set.create(text="I love this blog post")

        from rest_framework.tests.models import BlogPostComment

        class PersonSerializer(serializers.ModelSerializer):
            class Meta:
                model = Person
                fields = ("name", "age")

        class BlogPostCommentSerializer(serializers.ModelSerializer):
            class Meta:
                model = BlogPostComment
                fields = ("text", "post_owner")

            text = serializers.CharField()
            post_owner = PersonSerializer(source='blog_post.writer')

        class BlogPostSerializer(serializers.Serializer):
            title = serializers.CharField()
            comments = BlogPostCommentSerializer(source='blogpostcomment_set')

        serializer = BlogPostSerializer(instance=post)

        expected = {
            'title': u'Test blog post',
            'comments': [{
                'text': u'I love this blog post',
                'post_owner': {
                    "name": u"django",
                    "age": None
                }
            }]
        }

        self.assertEqual(serializer.data, expected)


class SerializerMethodFieldTests(TestCase):
    def setUp(self):

        class BoopSerializer(serializers.Serializer):
            beep = serializers.SerializerMethodField('get_beep')
            boop = serializers.Field()
            boop_count = serializers.SerializerMethodField('get_boop_count')

            def get_beep(self, obj):
                return 'hello!'

            def get_boop_count(self, obj):
                return len(obj.boop)

        self.serializer_class = BoopSerializer

    def test_serializer_method_field(self):

        class MyModel(object):
            boop = ['a', 'b', 'c']

        source_data = MyModel()

        serializer = self.serializer_class(source_data)

        expected = {
            'beep': u'hello!',
            'boop': [u'a', u'b', u'c'],
            'boop_count': 3,
        }

        self.assertEqual(serializer.data, expected)


# Test for issue #324
class BlankFieldTests(TestCase):
    def setUp(self):

        class BlankFieldModelSerializer(serializers.ModelSerializer):
            class Meta:
                model = BlankFieldModel

        class BlankFieldSerializer(serializers.Serializer):
            title = serializers.CharField(blank=True)

        class NotBlankFieldModelSerializer(serializers.ModelSerializer):
            class Meta:
                model = BasicModel

        class NotBlankFieldSerializer(serializers.Serializer):
            title = serializers.CharField()

        self.model_serializer_class = BlankFieldModelSerializer
        self.serializer_class = BlankFieldSerializer
        self.not_blank_model_serializer_class = NotBlankFieldModelSerializer
        self.not_blank_serializer_class = NotBlankFieldSerializer
        self.data = {'title': ''}

    def test_create_blank_field(self):
        serializer = self.serializer_class(data=self.data)
        self.assertEquals(serializer.is_valid(), True)

    def test_create_model_blank_field(self):
        serializer = self.model_serializer_class(data=self.data)
        self.assertEquals(serializer.is_valid(), True)

    def test_create_not_blank_field(self):
        """
        Test to ensure blank data in a field not marked as blank=True
        is considered invalid in a non-model serializer
        """
        serializer = self.not_blank_serializer_class(data=self.data)
        self.assertEquals(serializer.is_valid(), False)

    def test_create_model_not_blank_field(self):
        """
        Test to ensure blank data in a field not marked as blank=True
        is considered invalid in a model serializer
        """
        serializer = self.not_blank_model_serializer_class(data=self.data)
        self.assertEquals(serializer.is_valid(), False)


<<<<<<< HEAD
# Test for issue #467
class FieldLabelTest(TestCase):
    def setUp(self):
        class LabelModelSerializer(serializers.ModelSerializer):
            class Meta:
                model = BasicModel

        self.serializer_class = LabelModelSerializer

    def test_label_from_model(self):
        """
        Validates that label and help_text are correctly copied from the model class.
        """
        serializer = self.serializer_class()
        text_field = serializer.fields['text']

        self.assertEquals(u'Text', text_field.label)
        self.assertEquals(u'Text description.', text_field.help_text)

    def test_field_ctor(self):
        """
        This is check that ctor supports both label and help_text.
        """
        self.assertEquals(u'Label', fields.Field(label='Label', help_text='Help').label)
        self.assertEquals(u'Help', fields.CharField(label='Label', help_text='Help').help_text)
        self.assertEquals(u'Label', fields.ManyHyperlinkedRelatedField(view_name='fake', label='Label', help_text='Help').label)
=======
#test for issue #460
class SerializerPickleTests(TestCase):
    """
    Test pickleability of the output of Serializers
    """
    def test_pickle_simple_model_serializer_data(self):
        """
        Test simple serializer
        """
        pickle.dumps(PersonSerializer(Person(name="Methusela", age=969)).data)

    def test_pickle_inner_serializer(self):
        """
        Test pickling a serializer whose resulting .data (a SortedDictWithMetadata) will
        have unpickleable meta data--in order to make sure metadata doesn't get pulled into the pickle.
        See DictWithMetadata.__getstate__
        """
        class InnerPersonSerializer(serializers.ModelSerializer):
            class Meta:
                model = Person
                fields = ('name', 'age')
        pickle.dumps(InnerPersonSerializer(Person(name="Noah", age=950)).data)


class DepthTest(TestCase):
    def test_implicit_nesting(self):
        writer = Person.objects.create(name="django", age=1)
        post = BlogPost.objects.create(title="Test blog post", writer=writer)

        class BlogPostSerializer(serializers.ModelSerializer):
            class Meta:
                model = BlogPost
                depth = 1

        serializer = BlogPostSerializer(instance=post)
        expected = {'id': 1, 'title': u'Test blog post',
                    'writer': {'id': 1, 'name': u'django', 'age': 1}}

        self.assertEqual(serializer.data, expected)

    def test_explicit_nesting(self):
        writer = Person.objects.create(name="django", age=1)
        post = BlogPost.objects.create(title="Test blog post", writer=writer)

        class PersonSerializer(serializers.ModelSerializer):
            class Meta:
                model = Person

        class BlogPostSerializer(serializers.ModelSerializer):
            writer = PersonSerializer()

            class Meta:
                model = BlogPost

        serializer = BlogPostSerializer(instance=post)
        expected = {'id': 1, 'title': u'Test blog post',
                    'writer': {'id': 1, 'name': u'django', 'age': 1}}

        self.assertEqual(serializer.data, expected)


class NestedSerializerContextTests(TestCase):

    def test_nested_serializer_context(self):
        """
        Regression for #497

        https://github.com/tomchristie/django-rest-framework/issues/497
        """
        class PhotoSerializer(serializers.ModelSerializer):
            class Meta:
                model = Photo
                fields = ("description", "callable")

            callable = serializers.SerializerMethodField('_callable')

            def _callable(self, instance):
                if not 'context_item' in self.context:
                    raise RuntimeError("context isn't getting passed into 2nd level nested serializer")
                return "success"

        class AlbumSerializer(serializers.ModelSerializer):
            class Meta:
                model = Album
                fields = ("photo_set", "callable")

            photo_set = PhotoSerializer(source="photo_set")
            callable = serializers.SerializerMethodField("_callable")

            def _callable(self, instance):
                if not 'context_item' in self.context:
                    raise RuntimeError("context isn't getting passed into 1st level nested serializer")
                return "success"

        class AlbumCollection(object):
            albums = None

        class AlbumCollectionSerializer(serializers.Serializer):
            albums = AlbumSerializer(source="albums")

        album1 = Album.objects.create(title="album 1")
        album2 = Album.objects.create(title="album 2")
        Photo.objects.create(description="Bigfoot", album=album1)
        Photo.objects.create(description="Unicorn", album=album1)
        Photo.objects.create(description="Yeti", album=album2)
        Photo.objects.create(description="Sasquatch", album=album2)
        album_collection = AlbumCollection()
        album_collection.albums = [album1, album2]

        # This will raise RuntimeError if context doesn't get passed correctly to the nested Serializers
        AlbumCollectionSerializer(album_collection, context={'context_item': 'album context'}).data
>>>>>>> 70714c23
<|MERGE_RESOLUTION|>--- conflicted
+++ resolved
@@ -1,13 +1,8 @@
 import datetime
 import pickle
 from django.test import TestCase
-<<<<<<< HEAD
 from rest_framework import serializers, fields
-from rest_framework.tests.models import (ActionItem, Anchor, BasicModel,
-=======
-from rest_framework import serializers
 from rest_framework.tests.models import (Album, ActionItem, Anchor, BasicModel,
->>>>>>> 70714c23
     BlankFieldModel, BlogPost, Book, CallableDefaultValueModel, DefaultValueModel,
     ManyToManyModel, Person, ReadOnlyManyToManyModel, Photo)
 
@@ -710,34 +705,6 @@
         self.assertEquals(serializer.is_valid(), False)
 
 
-<<<<<<< HEAD
-# Test for issue #467
-class FieldLabelTest(TestCase):
-    def setUp(self):
-        class LabelModelSerializer(serializers.ModelSerializer):
-            class Meta:
-                model = BasicModel
-
-        self.serializer_class = LabelModelSerializer
-
-    def test_label_from_model(self):
-        """
-        Validates that label and help_text are correctly copied from the model class.
-        """
-        serializer = self.serializer_class()
-        text_field = serializer.fields['text']
-
-        self.assertEquals(u'Text', text_field.label)
-        self.assertEquals(u'Text description.', text_field.help_text)
-
-    def test_field_ctor(self):
-        """
-        This is check that ctor supports both label and help_text.
-        """
-        self.assertEquals(u'Label', fields.Field(label='Label', help_text='Help').label)
-        self.assertEquals(u'Help', fields.CharField(label='Label', help_text='Help').help_text)
-        self.assertEquals(u'Label', fields.ManyHyperlinkedRelatedField(view_name='fake', label='Label', help_text='Help').label)
-=======
 #test for issue #460
 class SerializerPickleTests(TestCase):
     """
@@ -849,4 +816,30 @@
 
         # This will raise RuntimeError if context doesn't get passed correctly to the nested Serializers
         AlbumCollectionSerializer(album_collection, context={'context_item': 'album context'}).data
->>>>>>> 70714c23
+
+# Test for issue #467
+class FieldLabelTest(TestCase):
+    def setUp(self):
+        class LabelModelSerializer(serializers.ModelSerializer):
+            class Meta:
+                model = BasicModel
+
+        self.serializer_class = LabelModelSerializer
+
+    def test_label_from_model(self):
+        """
+        Validates that label and help_text are correctly copied from the model class.
+        """
+        serializer = self.serializer_class()
+        text_field = serializer.fields['text']
+
+        self.assertEquals(u'Text', text_field.label)
+        self.assertEquals(u'Text description.', text_field.help_text)
+
+    def test_field_ctor(self):
+        """
+        This is check that ctor supports both label and help_text.
+        """
+        self.assertEquals(u'Label', fields.Field(label='Label', help_text='Help').label)
+        self.assertEquals(u'Help', fields.CharField(label='Label', help_text='Help').help_text)
+        self.assertEquals(u'Label', fields.ManyHyperlinkedRelatedField(view_name='fake', label='Label', help_text='Help').label)