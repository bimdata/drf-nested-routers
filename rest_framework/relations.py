--- conflicted
+++ resolved
@@ -6,11 +6,7 @@
 from django import forms
 from django.forms import widgets
 from django.forms.models import ModelChoiceIterator
-<<<<<<< HEAD
-from django.utils.encoding import smart_unicode
 from django.utils.translation import ugettext_lazy as _
-=======
->>>>>>> 0f0e76d8
 from rest_framework.fields import Field, WritableField
 from rest_framework.reverse import reverse
 from rest_framework.compat import urlparse
@@ -212,15 +208,11 @@
         try:
             return self.queryset.get(pk=data)
         except ObjectDoesNotExist:
-<<<<<<< HEAD
-            msg = self.error_messages['does_not_exist'] % smart_unicode(data)
+            msg = self.error_messages['does_not_exist'] % smart_text(data)
             raise ValidationError(msg)
         except (TypeError, ValueError):
             received = type(data).__name__
             msg = self.error_messages['incorrect_type'] % received
-=======
-            msg = "Invalid pk '%s' - object does not exist." % smart_text(data)
->>>>>>> 0f0e76d8
             raise ValidationError(msg)
 
     def field_to_native(self, obj, field_name):
@@ -284,15 +276,11 @@
         try:
             return self.queryset.get(pk=data)
         except ObjectDoesNotExist:
-<<<<<<< HEAD
-            msg = self.error_messages['does_not_exist'] % smart_unicode(data)
+            msg = self.error_messages['does_not_exist'] % smart_text(data)
             raise ValidationError(msg)
         except (TypeError, ValueError):
             received = type(data).__name__
             msg = self.error_messages['incorrect_type'] % received
-=======
-            msg = "Invalid pk '%s' - object does not exist." % smart_text(data)
->>>>>>> 0f0e76d8
             raise ValidationError(msg)
 
 ### Slug relationships
