--- conflicted
+++ resolved
@@ -306,29 +306,6 @@
         return True
 
     def serializer_to_form_fields(self, serializer):
-<<<<<<< HEAD
-        field_mapping = {
-            serializers.FloatField: forms.FloatField,
-            serializers.IntegerField: forms.IntegerField,
-            serializers.DateTimeField: forms.DateTimeField,
-            serializers.DateField: forms.DateField,
-            serializers.EmailField: forms.EmailField,
-            serializers.RegexField: forms.RegexField,
-            serializers.CharField: forms.CharField,
-            serializers.ChoiceField: forms.ChoiceField,
-            serializers.BooleanField: forms.BooleanField,
-            serializers.PrimaryKeyRelatedField: forms.ChoiceField,
-            serializers.ManyPrimaryKeyRelatedField: forms.MultipleChoiceField,
-            serializers.SlugRelatedField: forms.ChoiceField,
-            serializers.ManySlugRelatedField: forms.MultipleChoiceField,
-            serializers.HyperlinkedRelatedField: forms.ChoiceField,
-            serializers.ManyHyperlinkedRelatedField: forms.MultipleChoiceField,
-            serializers.FileField: forms.FileField,
-            serializers.ImageField: forms.ImageField,
-        }
-=======
->>>>>>> 5cd64cc5
-
         fields = {}
         for k, v in serializer.get_fields().items():
             if getattr(v, 'read_only', True):
