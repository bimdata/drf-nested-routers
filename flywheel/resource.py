from django.contrib.sites.models import Site
from django.core.urlresolvers import reverse
from django.http import HttpResponse

from flywheel import emitters, parsers, authenticators
from flywheel.response import status, Response, ResponseException

from decimal import Decimal
import re
from itertools import chain

# TODO: Display user login in top panel: http://stackoverflow.com/questions/806835/django-redirect-to-previous-page-after-login
# TODO: Figure how out references and named urls need to work nicely
# TODO: POST on existing 404 URL, PUT on existing 404 URL
# TODO: Remove is_error throughout
#
# NEXT: Exceptions on func() -> 500, tracebacks emitted if settings.DEBUG
# NEXT: Generic content form
# NEXT: Remove self.blah munging  (Add a ResponseContext object?)
# NEXT: Caching cleverness
# NEXT: Test non-existent fields on ModelResources
#
# FUTURE: Erroring on read-only fields

# Documentation, Release

__all__ = ['Resource']



class Resource(object):
    """Handles incoming requests and maps them to REST operations,
    performing authentication, input deserialization, input validation, output serialization."""

    # List of RESTful operations which may be performed on this resource.
    allowed_methods = ('GET',)
    anon_allowed_methods = ()

    # List of emitters the resource can serialize the response with, ordered by preference
    emitters = ( emitters.JSONEmitter,
                 emitters.DocumentingHTMLEmitter,
                 emitters.DocumentingXHTMLEmitter,
                 emitters.DocumentingPlainTextEmitter,
                 emitters.XMLEmitter )

    # List of content-types the resource can read from
    parsers = ( parsers.JSONParser,
                parsers.XMLParser,
                parsers.FormParser )
    
    # List of all authenticating methods to attempt
    authenticators = ( authenticators.UserLoggedInAuthenticator,
                       authenticators.BasicAuthenticator )

    # Optional form for input validation and presentation of HTML formatted responses.
    form = None

    # Map standard HTTP methods to function calls
    callmap = { 'GET': 'get', 'POST': 'post', 
                'PUT': 'put', 'DELETE': 'delete' }

    # Some reserved parameters to allow us to use standard HTML forms with our resource
    # Override any/all of these with None to disable them, or override them with another value to rename them.
    ACCEPT_QUERY_PARAM = '_accept'        # Allow override of Accept header in URL query params
    METHOD_PARAM = '_method'              # Allow POST overloading in form params
    CONTENTTYPE_PARAM = '_contenttype'    # Allow override of Content-Type header in form params (allows sending arbitrary content with standard forms)
    CONTENT_PARAM = '_content'            # Allow override of body content in form params (allows sending arbitrary content with standard forms) 
    CSRF_PARAM = 'csrfmiddlewaretoken'    # Django's CSRF token used in form params


    def __new__(cls, request, *args, **kwargs):
        """Make the class callable so it can be used as a Django view."""
        self = object.__new__(cls)
        self.__init__(request)
        # TODO: Remove this debugging code
        try:
            return self._handle_request(request, *args, **kwargs)
        except:
            import traceback
            traceback.print_exc()
            raise


    def __init__(self, request):
        """"""
        # Setup the resource context
        self.request = request
        self.response = None
        self.form_instance = None

        # These sets are determined now so that overridding classes can modify the various parameter names,
        # or set them to None to disable them. 
        self.RESERVED_FORM_PARAMS = set((self.METHOD_PARAM, self.CONTENTTYPE_PARAM, self.CONTENT_PARAM, self.CSRF_PARAM))
        self.RESERVED_QUERY_PARAMS = set((self.ACCEPT_QUERY_PARAM))
        self.RESERVED_FORM_PARAMS.discard(None)
        self.RESERVED_QUERY_PARAMS.discard(None)


    @property
    def name(self):
        """Provide a name for the resource.
        By default this is the class name, with 'CamelCaseNames' converted to 'Camel Case Names'."""
        class_name = self.__class__.__name__
        return re.sub('(((?<=[a-z])[A-Z])|([A-Z](?![A-Z]|$)))', ' \\1', class_name).strip()

    @property
    def description(self):
        """Provide a description for the resource.
        By default this is the class's docstring with leading line spaces stripped."""
        return re.sub(re.compile('^ +', re.MULTILINE), '', self.__doc__)

    @property
    def emitted_media_types(self):
        """Return an list of all the media types that this resource can emit."""
        return [emitter.media_type for emitter in self.emitters]

    @property
    def default_emitter(self):
        """Return the resource's most prefered emitter.
        (This emitter is used if the client does not send and Accept: header, or sends Accept: */*)"""
        return self.emitters[0]

<<<<<<< HEAD
    #@property
    #def parsed_media_types(self):
    #    """Return an list of all the media types that this resource can emit."""
    #    return [parser.media_type for parser in self.parsers]
    #
    #@property
    #def default_parser(self):
    #    return self.parsers[0]
=======
    @property
    def parsed_media_types(self):
        """Return an list of all the media types that this resource can emit."""
        return [parser.media_type for parser in self.parsers]
    
    @property
    def default_parser(self):
        """Return the resource's most prefered emitter.
        (This has no behavioural effect, but is may be used by documenting emitters)"""        
        return self.parsers[0]
>>>>>>> 8b89d741


    def get(self, request, auth, *args, **kwargs):
        """Must be subclassed to be implemented."""
        self.not_implemented('GET')


    def post(self, request, auth, content, *args, **kwargs):
        """Must be subclassed to be implemented."""
        self.not_implemented('POST')


    def put(self, request, auth, content, *args, **kwargs):
        """Must be subclassed to be implemented."""
        self.not_implemented('PUT')


    def delete(self, request, auth, *args, **kwargs):
        """Must be subclassed to be implemented."""
        self.not_implemented('DELETE')


    def reverse(self, view, *args, **kwargs):
        """Return a fully qualified URI for a given view or resource.
        Add the domain using the Sites framework if possible, otherwise fallback to using the current request."""
        return self.add_domain(reverse(view, args=args, kwargs=kwargs))


    def not_implemented(self, operation):
        """Return an HTTP 500 server error if an operation is called which has been allowed by
        allowed_methods, but which has not been implemented."""
        raise ResponseException(status.HTTP_500_INTERNAL_SERVER_ERROR,
                                {'detail': '%s operation on this resource has not been implemented' % (operation, )})


    def add_domain(self, path):
        """Given a path, return an fully qualified URI.
        Use the Sites framework if possible, otherwise fallback to using the domain from the current request."""

        # Note that out-of-the-box the Sites framework uses the reserved domain 'example.com'
        # See RFC 2606 - http://www.faqs.org/rfcs/rfc2606.html
        try:
            site = Site.objects.get_current()
            if site.domain and site.domain != 'example.com':
                return 'http://%s%s' % (site.domain, path)
        except:
            pass

        return self.request.build_absolute_uri(path)
    
    
    def determine_method(self, request):
        """Determine the HTTP method that this request should be treated as.
        Allows PUT and DELETE tunneling via the _method parameter if METHOD_PARAM is set."""
        method = request.method.upper()

        if method == 'POST' and self.METHOD_PARAM and request.POST.has_key(self.METHOD_PARAM):
            method = request.POST[self.METHOD_PARAM].upper()
        
        return method


    def authenticate(self, request):
        """Attempt to authenticate the request, returning an authentication context or None.
        An authentication context may be any object, although in many cases it will be a User instance."""
        
        # Attempt authentication against each authenticator in turn,
        # and return None if no authenticators succeed in authenticating the request.
        for authenticator in self.authenticators:
            auth_context = authenticator(self).authenticate(request)
            if auth_context:
                return auth_context

        return None


    def check_method_allowed(self, method, auth):
        """Ensure the request method is permitted for this resource, raising a ResourceException if it is not."""

        if not method in self.callmap.keys():
            raise ResponseException(status.HTTP_501_NOT_IMPLEMENTED,
                                    {'detail': 'Unknown or unsupported method \'%s\'' % method})

        if not method in self.allowed_methods:
            raise ResponseException(status.HTTP_405_METHOD_NOT_ALLOWED,
                                    {'detail': 'Method \'%s\' not allowed on this resource.' % method})

        if auth is None and not method in self.anon_allowed_methods:
            raise ResponseException(status.HTTP_403_FORBIDDEN,
                                    {'detail': 'You do not have permission to access this resource. ' +
                                     'You may need to login or otherwise authenticate the request.'})

    def get_form(self, data=None):
        """Optionally return a Django Form instance, which may be used for validation
        and/or rendered by an HTML/XHTML emitter.
        
        If data is not None the form will be bound to data."""

        if self.form:
            if data:
                return self.form(data)
            else:
                return self.form()
        return None
  
  
    def cleanup_request(self, data, form_instance):
        """Perform any resource-specific data deserialization and/or validation
        after the initial HTTP content-type deserialization has taken place.
        
        Returns a tuple containing the cleaned up data, and optionally a form bound to that data.
        
        By default this uses form validation to filter the basic input into the required types."""

        if form_instance is None:
            return data
        
        # Default form validation does not check for additional invalid fields
        non_existent_fields = []
        for key in set(data.keys()) - set(form_instance.fields.keys()):
            non_existent_fields.append(key)

        if not form_instance.is_valid() or non_existent_fields:
            if not form_instance.errors and not non_existent_fields:
                # If no data was supplied the errors property will be None
                details = 'No content was supplied'
                
            else:
                # Add standard field errors
                details = dict((key, map(unicode, val)) for (key, val) in form_instance.errors.iteritems() if key != '__all__')

                # Add any non-field errors
                if form_instance.non_field_errors():
                    details['errors'] = form_instance.non_field_errors()

                # Add any non-existent field errors
                for key in non_existent_fields:
                    details[key] = ['This field does not exist']

            # Bail.  Note that we will still serialize this response with the appropriate content type 
            raise ResponseException(status.HTTP_400_BAD_REQUEST, {'detail': details})

        return form_instance.cleaned_data


    def cleanup_response(self, data):
        """Perform any resource-specific data filtering prior to the standard HTTP
        content-type serialization.

        Eg filter complex objects that cannot be serialized by json/xml/etc into basic objects that can."""
        return data


    def determine_parser(self, request):
        """Return the appropriate parser for the input, given the client's 'Content-Type' header,
        and the content types that this Resource knows how to parse."""
        content_type = request.META.get('CONTENT_TYPE', 'application/x-www-form-urlencoded')
        raw_content = request.raw_post_data
    
        split = content_type.split(';', 1)
        if len(split) > 1:
            content_type = split[0]
        content_type = content_type.strip()
        
        # If CONTENTTYPE_PARAM is turned on, and this is a standard POST form then allow the content type to be overridden
        if (content_type == 'application/x-www-form-urlencoded' and
            request.method == 'POST' and
            self.CONTENTTYPE_PARAM and
            self.CONTENT_PARAM and
            request.POST.get(self.CONTENTTYPE_PARAM, None) and
            request.POST.get(self.CONTENT_PARAM, None)):
            raw_content = request.POST[self.CONTENT_PARAM]
            content_type = request.POST[self.CONTENTTYPE_PARAM]

        # Create a list of list of (media_type, Parser) tuples
        media_type_to_parser = dict([(parser.media_type, parser) for parser in self.parsers])

        try:
            return (media_type_to_parser[content_type], raw_content)
        except KeyError:
            raise ResponseException(status.HTTP_415_UNSUPPORTED_MEDIA_TYPE,
                                    {'detail': 'Unsupported media type \'%s\'' % content_type})


    def determine_emitter(self, request):
        """Return the appropriate emitter for the output, given the client's 'Accept' header,
        and the content types that this Resource knows how to serve.
        
        See: RFC 2616, Section 14 - http://www.w3.org/Protocols/rfc2616/rfc2616-sec14.html"""

        if self.ACCEPT_QUERY_PARAM and request.GET.get(self.ACCEPT_QUERY_PARAM, None):
            # Use _accept parameter override
            accept_list = [request.GET.get(self.ACCEPT_QUERY_PARAM)]
        elif request.META.has_key('HTTP_ACCEPT'):
            # Use standard HTTP Accept negotiation
            accept_list = request.META["HTTP_ACCEPT"].split(',')
        else:
            # No accept header specified
            return self.default_emitter
        
        # Parse the accept header into a dict of {qvalue: set of media types}
        # We ignore mietype parameters
        accept_dict = {}    
        for token in accept_list:
            components = token.split(';')
            mimetype = components[0].strip()
            qvalue = Decimal('1.0')
            
            if len(components) > 1:
                # Parse items that have a qvalue eg text/html;q=0.9
                try:
                    (q, num) = components[-1].split('=')
                    if q == 'q':
                        qvalue = Decimal(num)
                except:
                    # Skip malformed entries
                    continue

            if accept_dict.has_key(qvalue):
                accept_dict[qvalue].add(mimetype)
            else:
                accept_dict[qvalue] = set((mimetype,))
        
        # Convert to a list of sets ordered by qvalue (highest first)
        accept_sets = [accept_dict[qvalue] for qvalue in sorted(accept_dict.keys(), reverse=True)]
       
        for accept_set in accept_sets:
            # Return any exact match
            for emitter in self.emitters:
                if emitter.media_type in accept_set:
                    return emitter

            # Return any subtype match
            for emitter in self.emitters:
                if emitter.media_type.split('/')[0] + '/*' in accept_set:
                    return emitter

            # Return default
            if '*/*' in accept_set:
                return self.default_emitter
      

        raise ResponseException(status.HTTP_406_NOT_ACCEPTABLE,
                                {'detail': 'Could not statisfy the client\'s Accept header',
                                 'available_types': self.emitted_media_types})


    def _handle_request(self, request, *args, **kwargs):
        """This method is the core of Resource, through which all requests are passed.

        Broadly this consists of the following procedure:

        0. ensure the operation is permitted
        1. deserialize request content into request data, using standard HTTP content types (PUT/POST only)
        2. cleanup and validate request data (PUT/POST only)
        3. call the core method to get the response data
        4. cleanup the response data
        5. serialize response data into response content, using standard HTTP content negotiation
        """
        emitter = None
        method = self.determine_method(request)

        try:
            # Before we attempt anything else determine what format to emit our response data with.
            emitter = self.determine_emitter(request)

            # Authenticate the request, and store any context so that the resource operations can
            # do more fine grained authentication if required.
            #
            # Typically the context will be a user, or None if this is an anonymous request,
            # but it could potentially be more complex (eg the context of a request key which
            # has been signed against a particular set of permissions)
            auth_context = self.authenticate(request)

            # Ensure the requested operation is permitted on this resource
            self.check_method_allowed(method, auth_context)

            # Get the appropriate create/read/update/delete function
            func = getattr(self, self.callmap.get(method, None))
    
            # Either generate the response data, deserializing and validating any request data
            # TODO: Add support for message bodys on other HTTP methods, as it is valid.
            if method in ('PUT', 'POST'):
                (parser, raw_content) = self.determine_parser(request)
                data = parser(self).parse(raw_content)
                self.form_instance = self.get_form(data)
                data = self.cleanup_request(data, self.form_instance)
                response = func(request, auth_context, data, *args, **kwargs)

            else:
                response = func(request, auth_context, *args, **kwargs)

            # Allow return value to be either Response, or an object, or None
            if isinstance(response, Response):
                self.response = response
            elif response is not None:
                self.response = Response(status.HTTP_200_OK, response)
            else:
                self.response = Response(status.HTTP_204_NO_CONTENT)

            # Pre-serialize filtering (eg filter complex objects into natively serializable types)
            self.response.cleaned_content = self.cleanup_response(self.response.raw_content)


        except ResponseException, exc:
            self.response = exc.response

            # Fall back to the default emitter if we failed to perform content negotiation
            if emitter is None:
                emitter = self.default_emitter


        # Always add these headers
        self.response.headers['Allow'] = ', '.join(self.allowed_methods)
        self.response.headers['Vary'] = 'Authenticate, Allow'

        # Serialize the response content
        if self.response.has_content_body:
            content = emitter(self).emit(output=self.response.cleaned_content)
        else:
            content = emitter(self).emit()

        # Build the HTTP Response
        # TODO: Check if emitter.mimetype is underspecified, or if a content-type header has been set
        resp = HttpResponse(content, mimetype=emitter.media_type, status=self.response.status)
        for (key, val) in self.response.headers.items():
            resp[key] = val

        return resp
<|MERGE_RESOLUTION|>--- conflicted
+++ resolved
@@ -120,16 +120,6 @@
         (This emitter is used if the client does not send and Accept: header, or sends Accept: */*)"""
         return self.emitters[0]
 
-<<<<<<< HEAD
-    #@property
-    #def parsed_media_types(self):
-    #    """Return an list of all the media types that this resource can emit."""
-    #    return [parser.media_type for parser in self.parsers]
-    #
-    #@property
-    #def default_parser(self):
-    #    return self.parsers[0]
-=======
     @property
     def parsed_media_types(self):
         """Return an list of all the media types that this resource can emit."""
@@ -140,7 +130,6 @@
         """Return the resource's most prefered emitter.
         (This has no behavioural effect, but is may be used by documenting emitters)"""        
         return self.parsers[0]
->>>>>>> 8b89d741
 
 
     def get(self, request, auth, *args, **kwargs):
