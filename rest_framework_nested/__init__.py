--- conflicted
+++ resolved
@@ -12,10 +12,5 @@
 # See the License for the specific language governing permissions and
 # limitations under the License.
 
-<<<<<<< HEAD
-__version__ = "0.91"
-
-__bimdatafork__ = True
-=======
 __version__ = '0.92.1'
->>>>>>> 9c21c2ed
+__bimdatafork__ = True